--- conflicted
+++ resolved
@@ -613,11 +613,7 @@
 };</c>
 
 
-<<<<<<< HEAD
 Complexity: 141
-=======
-Complexity: 139
->>>>>>> 8f5e3cc5
 dictionary: CSSFontFaceLoadEventInit
     dict-member: fontfaces (fontfaces)
 interface: Simple
